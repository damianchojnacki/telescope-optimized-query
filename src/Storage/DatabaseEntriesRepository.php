--- conflicted
+++ resolved
@@ -232,7 +232,8 @@
      */
     public function loadMonitoredTags()
     {
-        $this->monitoredTags = $this->monitoring();
+        $this->monitoredTags = Schema::connection($this->connection)->hasTable('telescope_monitoring')
+                            ? $this->monitoring() : [];
     }
 
     /**
@@ -251,20 +252,6 @@
     }
 
     /**
-<<<<<<< HEAD
-=======
-     * Load the monitored tags from storage.
-     *
-     * @return void
-     */
-    public function loadMonitoredTags()
-    {
-        $this->monitoredTags = Schema::connection($this->connection)->hasTable('telescope_monitoring')
-                            ? $this->monitoring() : [];
-    }
-
-    /**
->>>>>>> 12e21a47
      * Get the list of tags currently being monitored.
      *
      * @return array
