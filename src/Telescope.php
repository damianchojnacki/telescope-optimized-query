--- conflicted
+++ resolved
@@ -140,15 +140,22 @@
      * @param  \Laravel\Telescope\IncomingEntry  $entry
      * @return void
      */
-<<<<<<< HEAD
-    public static function recordCommand($entry, $tags = [])
-    {
-        return static::record(EntryType::COMMAND, $entry, $tags);
-=======
+
     public static function recordRequest(IncomingEntry $entry)
     {
         return static::record(EntryType::REQUEST, $entry);
->>>>>>> 45c1c71d
+    }
+
+    /**
+     * Record the given entry.
+     *
+     * @param  \Laravel\Telescope\IncomingEntry  $entry
+     * @return void
+     */
+
+    public static function recordCommand(IncomingEntry $entry)
+    {
+        return static::record(EntryType::COMMAND, $entry);
     }
 
     /**
