--- conflicted
+++ resolved
@@ -35,11 +35,7 @@
     },
     "extra": {
         "branch-alias": {
-<<<<<<< HEAD
-            "dev-master": "3.0-dev"
-=======
-            "dev-master": "2.x-dev"
->>>>>>> d8827b89
+            "dev-master": "3.x-dev"
         },
         "laravel": {
             "providers": [
